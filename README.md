--- conflicted
+++ resolved
@@ -42,33 +42,6 @@
 - [x] Qualcomm / Mediatek / Miscellaneous
 
 ## Manufacturers debloat lists
-<<<<<<< HEAD
-
-- [ ] Archos
-- [x] Asus
-- [ ] Blackberry
-- [ ] Gionee
-- [x] LG
-- [x] Google
-- [ ] iQOO
-- [x] Fairphone
-- [ ] HTC
-- [x] Huawei
-- [x] Motorola
-- [x] Nokia
-- [x] OnePlus
-- [x] Oppo
-- [x] Realme
-- [x] Samsung
-- [x] Sony
-- [x] Tecno
-- [ ] TCL
-- [x] Unihertz
-- [x] Vivo/iQOO
-- [ ] Wiko
-- [x] Xiaomi
-- [x] ZTE
-=======
 * [ ] Archos
 * [X] Asus
 * [ ] Blackberry
@@ -94,7 +67,6 @@
 * [ ] Wiko
 * [X] Xiaomi
 * [X] ZTE
->>>>>>> d3f97f83
 
 ## Mobile carriers debloat lists
 
