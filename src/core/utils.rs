use crate::core::{
    adb::{Cmd as AdbCmd, PmLsPackFlag},
    sync::User,
    theme::Theme,
    uad_lists::{PackageHashMap, PackageState, Removal, UadList},
};
use crate::gui::widgets::package_row::PackageRow;
<<<<<<< HEAD
use chrono::{offset::Utc, DateTime, Local};
=======
use chrono::{offset::Utc, DateTime};
>>>>>>> bfda7d0a
use csv::Writer;
use std::{
    collections::HashSet,
    fmt, fs,
    path::{Path, PathBuf},
    process::Command,
};

/// Canonical shortened name of the application
pub const NAME: &str = "UAD-ng";
pub const EXPORT_FILE_NAME: &str = "selection_export.txt";

// Takes a time-stamp parameter,
// for purity and testability.
//
// The TZ is generic, because testing requires UTC,
// while users get the local-aware version.
pub fn generate_backup_name<T>(t: DateTime<T>) -> String
where
    T: chrono::TimeZone,
    T::Offset: std::fmt::Display,
{
    format!("uninstalled_packages_{}.csv", t.format("%Y%m%d"))
}

#[derive(Debug, Clone, Copy)]
pub enum Error {
    DialogClosed,
}

pub fn fetch_packages(
    uad_lists: &PackageHashMap,
    device_serial: &str,
    user_id: Option<u16>,
) -> Vec<PackageRow> {
    let all_sys_packs = AdbCmd::new()
        .sh(device_serial)
        .pm()
        .ls_packs(Some(PmLsPackFlag::U), user_id)
        .unwrap_or_default();
    let enabled_sys_packs: HashSet<String> = AdbCmd::new()
        .sh(device_serial)
        .pm()
        .ls_packs(Some(PmLsPackFlag::E), user_id)
        .unwrap_or_default()
        .into_iter()
        .collect();
    let disabled_sys_packs: HashSet<String> = AdbCmd::new()
        .sh(device_serial)
        .pm()
        .ls_packs(Some(PmLsPackFlag::D), user_id)
        .unwrap_or_default()
        .into_iter()
        .collect();

    let mut description;
    let mut uad_list;
    let mut state;
    let mut removal;
    // This assumes `for` iter-count is **exact**:
    // there are no `continue`s, `break`s, or `return`s.
    let mut user_package: Vec<PackageRow> = Vec::with_capacity(all_sys_packs.len());

    for pack_name in all_sys_packs {
        let p_name = &pack_name;
        state = PackageState::Uninstalled;
        description = "[No description]: CONTRIBUTION WELCOMED";
        uad_list = UadList::Unlisted;
        removal = Removal::Unlisted;

        if let Some(package) = uad_lists.get(p_name) {
            if !package.description.is_empty() {
                description = &package.description;
            }
            uad_list = package.list;
            removal = package.removal;
        }

        if enabled_sys_packs.contains(p_name) {
            state = PackageState::Enabled;
        } else if disabled_sys_packs.contains(p_name) {
            state = PackageState::Disabled;
        }

        let package_row =
            PackageRow::new(p_name, state, description, uad_list, removal, false, false);
        user_package.push(package_row);
    }
    user_package.sort_by(|a, b| a.name.to_lowercase().cmp(&b.name.to_lowercase()));
    user_package
}

pub fn string_to_theme(theme: &str) -> Theme {
    match theme {
        "Dark" => Theme::Dark,
        "Light" => Theme::Light,
        "Lupin" => Theme::Lupin,
        // Auto uses `Display`, so it doesn't have a canonical repr
        t if t.starts_with("Auto") => Theme::Auto,
        _ => Theme::default(),
    }
}

pub fn setup_uad_dir(dir: &Path) -> PathBuf {
    let dir = dir.join("uad");
    if let Err(e) = fs::create_dir_all(&dir) {
        error!("Can't create directory: {dir:?}");
        panic!("{e}");
    };
    dir
}

pub fn open_url(dir: PathBuf) {
    #[cfg(target_os = "windows")]
    let opener = "explorer";

    #[cfg(target_os = "macos")]
    let opener = "open";

    #[cfg(not(any(target_os = "macos", target_os = "windows")))]
    let opener = "xdg-open";

    match Command::new(opener).arg(dir).output() {
        Ok(o) => {
            if !o.status.success() {
                let stderr = String::from_utf8(o.stderr).unwrap().trim_end().to_string();
                error!("Can't open the following URL: {}", stderr);
            }
        }
        Err(e) => error!("Failed to run command to open the file explorer: {}", e),
    }
}

#[rustfmt::skip]
pub fn last_modified_date(file: PathBuf) -> DateTime<Utc> {
    fs::metadata(file).map_or_else(|_| Utc::now(), |metadata| match metadata.modified() {
        Ok(time) => time.into(),
        Err(_) => Utc::now(),
    })
}

pub fn format_diff_time_from_now(date: DateTime<Utc>) -> String {
    let now: DateTime<Utc> = Utc::now();
    let last_update = now - date;
    if last_update.num_days() == 0 {
        if last_update.num_hours() == 0 {
            last_update.num_minutes().to_string() + " min(s) ago"
        } else {
            last_update.num_hours().to_string() + " hour(s) ago"
        }
    } else {
        last_update.num_days().to_string() + " day(s) ago"
    }
}

/// Export selected packages.
/// File will be saved in same directory where UAD-ng is located.
pub async fn export_selection(packages: Vec<PackageRow>) -> Result<bool, String> {
    let selected = packages
        .iter()
        .filter(|p| p.selected)
        .map(|p| p.name.clone())
        .collect::<Vec<String>>()
        .join("\n");

    match fs::write(EXPORT_FILE_NAME, selected) {
        Ok(()) => Ok(true),
        Err(err) => Err(err.to_string()),
    }
}

#[derive(Debug, Clone, PartialEq, Eq)]
pub struct DisplayablePath {
    pub path: PathBuf,
}

impl fmt::Display for DisplayablePath {
    fn fmt(&self, f: &mut fmt::Formatter<'_>) -> fmt::Result {
        let stem = self.path.file_stem().map_or_else(
            || {
                error!("[PATH STEM]: No file stem found");
                "[File steam not found]".to_string()
            },
            |p| match p.to_os_string().into_string() {
                Ok(stem) => stem,
                Err(e) => {
                    error!("[PATH ENCODING]: {:?}", e);
                    "[PATH ENCODING ERROR]".to_string()
                }
            },
        );

        write!(f, "{stem}")
    }
}

/// Can be used to choose any folder.
pub async fn open_folder() -> Result<PathBuf, Error> {
    let picked_folder = rfd::AsyncFileDialog::new()
        .pick_folder()
        .await
        .ok_or(Error::DialogClosed)?;

    Ok(picked_folder.path().to_owned())
}

/// Export uninstalled packages in a csv file.
/// Exported information will contain package name and description.
pub async fn export_packages(
    user: User,
    phone_packages: Vec<Vec<PackageRow>>,
) -> Result<bool, String> {
    let backup_file = generate_backup_name(chrono::Local::now());

    let file = fs::File::create(backup_file).map_err(|err| err.to_string())?;
    let mut wtr = Writer::from_writer(file);

    wtr.write_record(["Package Name", "Description"])
        .map_err(|err| err.to_string())?;

    let uninstalled_packages: Vec<&PackageRow> = phone_packages[user.index]
        .iter()
        .filter(|p| p.state == PackageState::Uninstalled)
        .collect();

    for package in uninstalled_packages {
        wtr.write_record([&package.name, &package.description.replace('\n', " ")])
            .map_err(|err| err.to_string())?;
    }

    wtr.flush().map_err(|err| err.to_string())?;

    Ok(true)
}

#[cfg(test)]
mod tests {
    #![allow(clippy::unwrap_used, reason = "")]

    use super::*;
    use chrono::TimeZone;

    #[test]
    fn backup_name() {
        assert_eq!(
            generate_backup_name(chrono::Utc.timestamp_millis_opt(0).unwrap()),
            "uninstalled_packages_19700101.csv".to_string()
        );
    }
}<|MERGE_RESOLUTION|>--- conflicted
+++ resolved
@@ -5,11 +5,7 @@
     uad_lists::{PackageHashMap, PackageState, Removal, UadList},
 };
 use crate::gui::widgets::package_row::PackageRow;
-<<<<<<< HEAD
-use chrono::{offset::Utc, DateTime, Local};
-=======
 use chrono::{offset::Utc, DateTime};
->>>>>>> bfda7d0a
 use csv::Writer;
 use std::{
     collections::HashSet,
